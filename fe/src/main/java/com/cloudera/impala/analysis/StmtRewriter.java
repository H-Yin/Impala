--- conflicted
+++ resolved
@@ -44,7 +44,6 @@
    */
   public static StatementBase rewrite(AnalysisResult analysisResult)
       throws AnalysisException {
-<<<<<<< HEAD
     // Analyzed stmt that contains a query statement with subqueries to be rewritten.
     StatementBase stmt = analysisResult.getStmt();
     Preconditions.checkState(stmt.isAnalyzed());
@@ -56,30 +55,10 @@
       queryStmt = ((InsertStmt) analysisResult.getStmt()).getQueryStmt();
     } else if (stmt instanceof CreateTableAsSelectStmt) {
       queryStmt = ((CreateTableAsSelectStmt) analysisResult.getStmt()).getQueryStmt();
-=======
-    StatementBase rewrittenStmt = null;
-    if (analysisResult.getStmt() instanceof QueryStmt) {
-      QueryStmt analyzedStmt = (QueryStmt)analysisResult.getStmt();
-      rewriteQueryStatement(analyzedStmt, analysisResult.getAnalyzer());
-      rewrittenStmt = analyzedStmt.clone();
-    } else if (analysisResult.getStmt() instanceof InsertStmt) {
-      // For an InsertStmt, rewrites are performed during its analysis.
-      // Clone the insert stmt to reset its analysis state.
-      rewrittenStmt = ((InsertStmt)analysisResult.getStmt()).clone();
-    } else if (analysisResult.getStmt() instanceof CreateTableAsSelectStmt) {
-      // For a CTAS, rewrites are performed during its analysis.
-      CreateTableAsSelectStmt ctasStmt =
-          (CreateTableAsSelectStmt)analysisResult.getStmt();
-      // Create a new CTAS from the original create statement and the
-      // rewritten insert statement.
-      Preconditions.checkNotNull(analysisResult.getTmpCreateTableStmt());
-      rewrittenStmt = new CreateTableAsSelectStmt(analysisResult.getTmpCreateTableStmt(),
-          ctasStmt.getQueryStmt().clone());
     } else if (analysisResult.isUpdateStmt()) {
-      throw new AnalysisException("Update performs internal rewrite only.");
+      queryStmt = ((UpdateStmt) analysisResult.getStmt()).getQueryStmt();
     } else if (analysisResult.isDeleteStmt()) {
-      throw new AnalysisException("Delete performs internal rewrite only.");
->>>>>>> 113f88d2
+      queryStmt = ((DeleteStmt) analysisResult.getStmt()).getQueryStmt();
     } else {
       throw new AnalysisException("Unsupported statement containing subqueries: " +
           stmt.toSql());
