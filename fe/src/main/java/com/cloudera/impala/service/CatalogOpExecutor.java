--- conflicted
+++ resolved
@@ -28,10 +28,7 @@
 import org.apache.hadoop.hive.common.StatsSetupConst;
 import org.apache.hadoop.hive.conf.HiveConf;
 import org.apache.hadoop.hive.metastore.MetaStoreUtils;
-<<<<<<< HEAD
 import org.apache.hadoop.hive.metastore.PartitionDropOptions;
-=======
->>>>>>> 113f88d2
 import org.apache.hadoop.hive.metastore.TableType;
 import org.apache.hadoop.hive.metastore.Warehouse;
 import org.apache.hadoop.hive.metastore.api.AlreadyExistsException;
@@ -86,7 +83,7 @@
 import com.cloudera.impala.common.FileSystemUtil;
 import com.cloudera.impala.catalog.delegates.DdlDelegate;
 import com.cloudera.impala.catalog.delegates.KuduDdlDelegate;
-import com.cloudera.impala.catalog.delegates.NoOpDelegate;
+import com.cloudera.impala.catalog.delegates.UnsupportedOpDelegate;
 import com.cloudera.impala.common.ImpalaException;
 import com.cloudera.impala.common.ImpalaRuntimeException;
 import com.cloudera.impala.common.InternalException;
@@ -130,7 +127,6 @@
 import com.cloudera.impala.thrift.TDropTableOrViewParams;
 import com.cloudera.impala.thrift.TErrorCode;
 import com.cloudera.impala.thrift.TFunctionBinaryType;
-import com.cloudera.impala.thrift.TFunctionCategory;
 import com.cloudera.impala.thrift.TGrantRevokePrivParams;
 import com.cloudera.impala.thrift.TGrantRevokeRoleParams;
 import com.cloudera.impala.thrift.THdfsCachingOp;
@@ -319,7 +315,6 @@
    */
   private void alterTable(TAlterTableParams params, TDdlExecResponse response)
       throws ImpalaException {
-<<<<<<< HEAD
     // When true, loads the file/block metadata.
     boolean reloadFileMetadata = false;
     // When true, loads the table schema and the column stats from the Hive Metastore.
@@ -340,97 +335,6 @@
           return;
         } finally {
           catalog_.getLock().writeLock().unlock();
-=======
-    TTableName table_name = params.getTable_name();
-
-    switch (params.getAlter_type()) {
-      case ADD_REPLACE_COLUMNS:
-        TAlterTableAddReplaceColsParams addReplaceColParams =
-            params.getAdd_replace_cols_params();
-        alterTableAddReplaceCols(TableName.fromThrift(params.getTable_name()),
-            addReplaceColParams.getColumns(),
-            addReplaceColParams.isReplace_existing_cols());
-        break;
-      case ADD_PARTITION:
-        TAlterTableAddPartitionParams addPartParams = params.getAdd_partition_params();
-        // Create and add HdfsPartition object to the corresponding HdfsTable and load
-        // its block metadata. Get the new table object with an updated catalog version.
-        // If the partition already exists in Hive and "IfNotExists" is true, then null
-        // is returned.
-        Table refreshedTable = alterTableAddPartition(TableName.fromThrift(
-            params.getTable_name()), addPartParams.getPartition_spec(),
-            addPartParams.isIf_not_exists(), addPartParams.getLocation(),
-            addPartParams.getCache_op());
-        response.result.setUpdated_catalog_object(TableToTCatalogObject(refreshedTable));
-        response.result.setVersion(
-            response.result.getUpdated_catalog_object().getCatalog_version());
-        return;
-      case DROP_COLUMN:
-        TAlterTableDropColParams dropColParams = params.getDrop_col_params();
-        alterTableDropCol(TableName.fromThrift(params.getTable_name()),
-            dropColParams.getCol_name());
-        break;
-      case CHANGE_COLUMN:
-        TAlterTableChangeColParams changeColParams = params.getChange_col_params();
-        alterTableChangeCol(TableName.fromThrift(params.getTable_name()),
-            changeColParams.getCol_name(), changeColParams.getNew_col_def());
-        break;
-      case DROP_PARTITION:
-        TAlterTableDropPartitionParams dropPartParams = params.getDrop_partition_params();
-        // Drop the partition from the corresponding HdfsTable. Get the table object
-        // with an updated catalog version. If the partition does not exist and
-        // "IfExists" is true, null is returned.
-        refreshedTable = alterTableDropPartition(TableName.fromThrift(
-            params.getTable_name()), dropPartParams.getPartition_spec(),
-            dropPartParams.isIf_exists());
-        response.result.setUpdated_catalog_object(TableToTCatalogObject(refreshedTable));
-        response.result.setVersion(
-            response.result.getUpdated_catalog_object().getCatalog_version());
-        return;
-      case RENAME_TABLE:
-      case RENAME_VIEW:
-        TAlterTableOrViewRenameParams renameParams = params.getRename_params();
-        alterTableOrViewRename(TableName.fromThrift(params.getTable_name()),
-            TableName.fromThrift(renameParams.getNew_table_name()),
-            response);
-        // Renamed table can't be fast refreshed anyway. Return now.
-        return;
-      case SET_FILE_FORMAT:
-        TAlterTableSetFileFormatParams fileFormatParams =
-            params.getSet_file_format_params();
-        List<TPartitionKeyValue> fileFormatPartitionSpec = null;
-        if (fileFormatParams.isSetPartition_spec()) {
-          fileFormatPartitionSpec = fileFormatParams.getPartition_spec();
-        }
-        alterTableSetFileFormat(TableName.fromThrift(params.getTable_name()),
-            fileFormatPartitionSpec, fileFormatParams.getFile_format());
-        break;
-      case SET_LOCATION:
-        TAlterTableSetLocationParams setLocationParams = params.getSet_location_params();
-        List<TPartitionKeyValue> partitionSpec = null;
-        if (setLocationParams.isSetPartition_spec()) {
-          partitionSpec = setLocationParams.getPartition_spec();
-        }
-        alterTableSetLocation(TableName.fromThrift(params.getTable_name()),
-            partitionSpec, setLocationParams.getLocation());
-        break;
-      case SET_TBL_PROPERTIES:
-        alterTableSetTblProperties(TableName.fromThrift(params.getTable_name()),
-            params.getSet_tbl_properties_params());
-        break;
-      case UPDATE_STATS:
-        Preconditions.checkState(params.isSetUpdate_stats_params());
-        alterTableUpdateStats(params.getUpdate_stats_params(), response);
-        break;
-      case SET_CACHED:
-        Preconditions.checkState(params.isSetSet_cached_params());
-        if (params.getSet_cached_params().getPartition_spec() == null) {
-          alterTableSetCached(TableName.fromThrift(params.getTable_name()),
-              params.getSet_cached_params());
-        } else {
-          alterPartitionSetCached(TableName.fromThrift(params.getTable_name()),
-              params.getSet_cached_params());
->>>>>>> 113f88d2
         }
       }
       // Get a new catalog version to assign to the table being altered.
@@ -1228,7 +1132,7 @@
     TCatalogObject removedObject = new TCatalogObject();
     synchronized (metastoreDdlLock_) {
 
-      // Forward the DDL oeration to the specified storage backend.
+      // Forward the DDL operation to the specified storage backend.
       try {
         org.apache.hadoop.hive.metastore.api.Table msTbl = getExistingTable(
             tableName.getDb(), tableName.getTbl()).getMetaStoreTable();
@@ -1392,7 +1296,7 @@
     TableName tableName = TableName.fromThrift(params.getTable_name());
     Preconditions.checkState(tableName != null && tableName.isFullyQualified());
     Preconditions.checkState(params.getColumns() != null &&
-            params.getColumns().size() > 0,
+        params.getColumns().size() > 0,
         "Null or empty column list given as argument to Catalog.createTable");
 
     if (params.if_not_exists &&
@@ -1552,10 +1456,8 @@
       } finally {
         msClient.release();
       }
-<<<<<<< HEAD
-=======
-
-      // Forward the opeation to a specific storage backend. If the operation fails,
+
+      // Forward the operation to a specific storage backend. If the operation fails,
       // delete the just created hive table to avoid inconsistencies.
       try {
         createDdlDelegate(newTable).setDistributeParams(distribute_by).createTable();
@@ -1572,8 +1474,6 @@
         }
         throw e;
       }
-    }
->>>>>>> 113f88d2
 
       // Submit the cache request and update the table metadata.
       if (cacheOp != null && cacheOp.isSet_cached()) {
@@ -1593,13 +1493,11 @@
 
   /**
    * Instantiate the appropriate DDL delegate for the table. If no known delegate is
-   * available for the table, returns a NoOpDelegate instance.
+   * available for the table, returns a UnsupportedOpDelegate instance.
    */
   private DdlDelegate createDdlDelegate(org.apache.hadoop.hive.metastore.api.Table tab) {
-    if (KuduDdlDelegate.canHandle(tab)) {
-      return new KuduDdlDelegate(tab);
-    }
-    return new NoOpDelegate();
+    if (KuduDdlDelegate.canHandle(tab)) return new KuduDdlDelegate(tab);
+    return new UnsupportedOpDelegate();
   }
 
   /**
